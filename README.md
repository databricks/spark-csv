# Spark CSV Library

A library for parsing and querying CSV data with Apache Spark, for Spark SQL and DataFrames.

[![Build Status](https://travis-ci.org/databricks/spark-csv.svg?branch=master)](https://travis-ci.org/databricks/spark-csv)
[![codecov.io](http://codecov.io/github/databricks/spark-csv/coverage.svg?branch=master)](http://codecov.io/github/databricks/spark-csv?branch=master)

## Requirements

This library requires Spark 1.3+

## Linking
You can link against this library in your program at the following coordiates:

### Scala 2.10
```
groupId: com.databricks
artifactId: spark-csv_2.10
version: 1.3.0
```
### Scala 2.11
```
groupId: com.databricks
artifactId: spark-csv_2.11
version: 1.3.0
```

## Using with Spark shell
This package can be added to  Spark using the `--packages` command line option.  For example, to include it when starting the spark shell:

### Spark compiled with Scala 2.11
```
$SPARK_HOME/bin/spark-shell --packages com.databricks:spark-csv_2.11:1.3.0
```

### Spark compiled with Scala 2.10
```
$SPARK_HOME/bin/spark-shell --packages com.databricks:spark-csv_2.10:1.3.0
```

## Features
This package allows reading CSV files in local or distributed filesystem as [Spark DataFrames](https://spark.apache.org/docs/1.3.0/sql-programming-guide.html).
When reading files the API accepts several options:
* `path`: location of files. Similar to Spark can accept standard Hadoop globbing expressions.
* `header`: when set to true the first line of files will be used to name columns and will not be included in data. All types will be assumed string. Default value is false.
* `delimiter`: by default columns are delimited using `,`, but delimiter can be set to any character
* `quote`: by default the quote character is `"`, but can be set to any character. Delimiters inside quotes are ignored
* `escape`: by default the escape character is `\`, but can be set to any character. Escaped quote characters are ignored
* `parserLib`: by default it is "commons" can be set to "univocity" to use that library for CSV parsing.
* `mode`: determines the parsing mode. By default it is PERMISSIVE. Possible values are:
  * `PERMISSIVE`: tries to parse all lines: nulls are inserted for missing tokens and extra tokens are ignored.
  * `DROPMALFORMED`: drops lines which have fewer or more tokens than expected or tokens which do
   not match the schema
  * `FAILFAST`: aborts with a RuntimeException if encounters any malformed line
* `charset`: defaults to 'UTF-8' but can be set to other valid charset names
* `inferSchema`: automatically infers column types. It requires one extra pass over the data and is false by default
* `comment`: skip lines beginning with this character. Default is `"#"`. Disable comments by setting this to `null`.
* `codec`: compression codec to use when saving to file. Should be the fully qualified name of a class implementing `org.apache.hadoop.io.compress.CompressionCodec`. Defaults to no compression when a codec is not specified.
* `nullValue`: specificy a string that indicates a null value, any fields matching this string will be set as nulls in the DataFrame

The package also support saving simple (non-nested) DataFrame. When saving you can specify the delimiter and whether we should generate a header row for the table. See following examples for more details.

These examples use a CSV file available for download [here](https://github.com/databricks/spark-csv/raw/master/src/test/resources/cars.csv):

```
$ wget https://github.com/databricks/spark-csv/raw/master/src/test/resources/cars.csv
```

### SQL API

Spark-csv can infer data types:
```sql
CREATE TABLE cars
USING com.databricks.spark.csv
OPTIONS (path "cars.csv", header "true", inferSchema "true")
```

You can also specify column names and types in DDL.
```sql
CREATE TABLE cars (yearMade double, carMake string, carModel string, comments string, blank string)
USING com.databricks.spark.csv
OPTIONS (path "cars.csv", header "true")
```

### Scala API
__Spark 1.4+:__

Automatically infer schema (data types), otherwise everything is assumed string:
```scala
import org.apache.spark.sql.SQLContext

val sqlContext = new SQLContext(sc)
val df = sqlContext.read
    .format("com.databricks.spark.csv")
    .option("header", "true") // Use first line of all files as header
    .option("inferSchema", "true") // Automatically infer data types
    .load("cars.csv")

val selectedData = df.select("year", "model")
selectedData.write
    .format("com.databricks.spark.csv")
    .option("header", "true")
    .save("newcars.csv")
```

You can manually specify the schema when reading data:
```scala
import org.apache.spark.sql.SQLContext
import org.apache.spark.sql.types.{StructType, StructField, StringType, IntegerType};

val sqlContext = new SQLContext(sc)
val customSchema = StructType(
    StructField("year", IntegerType, true),
    StructField("make", StringType, true),
    StructField("model", StringType, true),
    StructField("comment", StringType, true),
    StructField("blank", StringType, true))

val df = sqlContext.read
    .format("com.databricks.spark.csv")
    .option("header", "true") // Use first line of all files as header
    .schema(customSchema)
    .load("cars.csv")

val selectedData = df.select("year", "model")
selectedData.write
    .format("com.databricks.spark.csv")
    .option("header", "true")
    .save("newcars.csv")
```

You can save with compressed output:
```scala
import org.apache.spark.sql.SQLContext

val sqlContext = new SQLContext(sc)
val df = sqlContext.read
    .format("com.databricks.spark.csv")
    .option("header", "true") // Use first line of all files as header
    .option("inferSchema", "true") // Automatically infer data types
    .load("cars.csv")

val selectedData = df.select("year", "model")
selectedData.write
    .format("com.databricks.spark.csv")
    .option("header", "true")
    .option("codec", "org.apache.hadoop.io.compress.GzipCodec")
    .save("newcars.csv.gz")
```

__Spark 1.3:__

Automatically infer schema (data types), otherwise everything is assumed string:
```scala
import org.apache.spark.sql.SQLContext

val sqlContext = new SQLContext(sc)
val df = sqlContext.load(
    "com.databricks.spark.csv",
    Map("path" -> "cars.csv", "header" -> "true", "inferSchema" -> "true"))
val selectedData = df.select("year", "model")
selectedData.save("newcars.csv", "com.databricks.spark.csv")
```

You can manually specify the schema when reading data:
```scala
import org.apache.spark.sql.SQLContext
import org.apache.spark.sql.types.{StructType, StructField, StringType, IntegerType};

val sqlContext = new SQLContext(sc)
val customSchema = StructType(
    StructField("year", IntegerType, true),
    StructField("make", StringType, true),
    StructField("model", StringType, true),
    StructField("comment", StringType, true),
    StructField("blank", StringType, true))

val df = sqlContext.load(
    "com.databricks.spark.csv",
    schema = customSchema,
    Map("path" -> "cars.csv", "header" -> "true"))

val selectedData = df.select("year", "model")
selectedData.save("newcars.csv", "com.databricks.spark.csv")
```

### Java API
__Spark 1.4+:__

Automatically infer schema (data types), otherwise everything is assumed string:
```java
import org.apache.spark.sql.SQLContext

SQLContext sqlContext = new SQLContext(sc);
DataFrame df = sqlContext.read()
    .format("com.databricks.spark.csv")
    .option("inferSchema", "true")
    .option("header", "true")
    .load("cars.csv");

df.select("year", "model").write()
    .format("com.databricks.spark.csv")
    .option("header", "true")
    .save("newcars.csv");
```

You can manually specify schema:
```java
import org.apache.spark.sql.SQLContext;
import org.apache.spark.sql.types.*;

SQLContext sqlContext = new SQLContext(sc);
StructType customSchema = new StructType(new StructField[] {
<<<<<<< HEAD
    new StructField("year", DataTypes.IntegerType, true, Metadata.empty()), 
=======
    new StructField("year", DataTypes.IntegerType, true, Metadata.empty()),
>>>>>>> b556e596
    new StructField("make", DataTypes.StringType, true, Metadata.empty()),
    new StructField("model", DataTypes.StringType, true, Metadata.empty()),
    new StructField("comment", DataTypes.StringType, true, Metadata.empty()),
    new StructField("blank", DataTypes.StringType, true, Metadata.empty())
});

DataFrame df = sqlContext.read()
    .format("com.databricks.spark.csv")
    .option("inferSchema", "true")
    .option("header", "true")
    .load("cars.csv");

df.select("year", "model").write()
    .format("com.databricks.spark.csv")
    .option("header", "true")
    .save("newcars.csv");
```

You can save with compressed output:
```java
import org.apache.spark.sql.SQLContext

SQLContext sqlContext = new SQLContext(sc);
DataFrame df = sqlContext.read()
    .format("com.databricks.spark.csv")
    .option("inferSchema", "true")
    .option("header", "true")
    .load("cars.csv");

df.select("year", "model").write()
    .format("com.databricks.spark.csv")
    .option("header", "true")
    .option("codec", "org.apache.hadoop.io.compress.GzipCodec")
    .save("newcars.csv");
```

__Spark 1.3:__

Automatically infer schema (data types), otherwise everything is assumed string:
```java
import org.apache.spark.sql.SQLContext

SQLContext sqlContext = new SQLContext(sc);

HashMap<String, String> options = new HashMap<String, String>();
options.put("header", "true");
options.put("path", "cars.csv");
options.put("inferSchema", "true");

DataFrame df = sqlContext.load("com.databricks.spark.csv", options);
df.select("year", "model").save("newcars.csv", "com.databricks.spark.csv");
```

You can manually specify schema:
```java
import org.apache.spark.sql.SQLContext;
import org.apache.spark.sql.types.*;

SQLContext sqlContext = new SQLContext(sc);
StructType customSchema = new StructType(new StructField[] {
    new StructField("year", DataTypes.IntegerType, true, Metadata.empty()),
    new StructField("make", DataTypes.StringType, true, Metadata.empty()),
    new StructField("model", DataTypes.StringType, true, Metadata.empty()),
    new StructField("comment", DataTypes.StringType, true, Metadata.empty()),
    new StructField("blank", DataTypes.StringType, true, Metadata.empty())
});

HashMap<String, String> options = new HashMap<String, String>();
options.put("header", "true");
options.put("path", "cars.csv");

DataFrame df = sqlContext.load("com.databricks.spark.csv", customSchema, options);
df.select("year", "model").save("newcars.csv", "com.databricks.spark.csv");
```

You can save with compressed output:
```java
import org.apache.spark.sql.SQLContext;
import org.apache.spark.sql.SaveMode;

SQLContext sqlContext = new SQLContext(sc);

HashMap<String, String> options = new HashMap<String, String>();
options.put("header", "true");
options.put("path", "cars.csv");
options.put("inferSchema", "true");

DataFrame df = sqlContext.load("com.databricks.spark.csv", options);

HashMap<String, String> saveOptions = new HashMap<String, String>();
saveOptions.put("header", "true");
saveOptions.put("path", "newcars.csv");
saveOptions.put("codec", "org.apache.hadoop.io.compress.GzipCodec");

df.select("year", "model").save("com.databricks.spark.csv", SaveMode.Overwrite,
                                saveOptions);
```

### Python API

__Spark 1.4+:__

Automatically infer schema (data types), otherwise everything is assumed string:
```python
from pyspark.sql import SQLContext
sqlContext = SQLContext(sc)

df = sqlContext.read.format('com.databricks.spark.csv').options(header='true', inferschema='true').load('cars.csv')
df.select('year', 'model').write.format('com.databricks.spark.csv').save('newcars.csv')
```

You can manually specify schema:
```python
from pyspark.sql import SQLContext
from pyspark.sql.types import *

sqlContext = SQLContext(sc)
customSchema = StructType([ \
    StructField("year", IntegerType(), True), \
    StructField("make", StringType(), True), \
    StructField("model", StringType(), True), \
    StructField("comment", StringType(), True), \
    StructField("blank", StringType(), True)])

df = sqlContext.read \
    .format('com.databricks.spark.csv') \
    .options(header='true') \
    .load('cars.csv', schema = customSchema)

df.select('year', 'model').write \
    .format('com.databricks.spark.csv') \
    .save('newcars.csv')
```

You can save with compressed output:
```python
from pyspark.sql import SQLContext
sqlContext = SQLContext(sc)

df = sqlContext.read.format('com.databricks.spark.csv').options(header='true', inferschema='true').load('cars.csv')
df.select('year', 'model').write.format('com.databricks.spark.csv').options(codec="org.apache.hadoop.io.compress.GzipCodec").save('newcars.csv')
```

__Spark 1.3:__

Automatically infer schema (data types), otherwise everything is assumed string:
```python
from pyspark.sql import SQLContext
sqlContext = SQLContext(sc)

df = sqlContext.load(source="com.databricks.spark.csv", header = 'true', inferSchema = 'true', path = 'cars.csv')
df.select('year', 'model').save('newcars.csv', 'com.databricks.spark.csv')
```

You can manually specify schema:
```python
from pyspark.sql import SQLContext
from pyspark.sql.types import *

sqlContext = SQLContext(sc)
customSchema = StructType([ \
    StructField("year", IntegerType(), True), \
    StructField("make", StringType(), True), \
    StructField("model", StringType(), True), \
    StructField("comment", StringType(), True), \
    StructField("blank", StringType(), True)])

df = sqlContext.load(source="com.databricks.spark.csv", header = 'true', schema = customSchema, path = 'cars.csv')
df.select('year', 'model').save('newcars.csv', 'com.databricks.spark.csv')
```

You can save with compressed output:
```python
from pyspark.sql import SQLContext
sqlContext = SQLContext(sc)

df = sqlContext.load(source="com.databricks.spark.csv", header = 'true', inferSchema = 'true', path = 'cars.csv')
df.select('year', 'model').save('newcars.csv', 'com.databricks.spark.csv', codec="org.apache.hadoop.io.compress.GzipCodec")
```

### R API
__Spark 1.4+:__

Automatically infer schema (data types), otherwise everything is assumed string:
```R
library(SparkR)

Sys.setenv('SPARKR_SUBMIT_ARGS'='"--packages" "com.databricks:spark-csv_2.10:1.3.0" "sparkr-shell"')
sqlContext <- sparkRSQL.init(sc)

df <- read.df(sqlContext, "cars.csv", source = "com.databricks.spark.csv", inferSchema = "true")

write.df(df, "newcars.csv", "com.databricks.spark.csv", "overwrite")
```

You can manually specify schema:
```R
library(SparkR)

Sys.setenv('SPARKR_SUBMIT_ARGS'='"--packages" "com.databricks:spark-csv_2.10:1.3.0" "sparkr-shell"')
sqlContext <- sparkRSQL.init(sc)
customSchema <- structType(
    structField("year", "integer"),
    structField("make", "string"),
    structField("model", "string"),
    structField("comment", "string"),
    structField("blank", "string"))

df <- read.df(sqlContext, "cars.csv", source = "com.databricks.spark.csv", schema = customSchema)

write.df(df, "newcars.csv", "com.databricks.spark.csv", "overwrite")
```

You can save with compressed output:
```R
library(SparkR)

Sys.setenv('SPARKR_SUBMIT_ARGS'='"--packages" "com.databricks:spark-csv_2.10:1.2.0" "sparkr-shell"')
sqlContext <- sparkRSQL.init(sc)

df <- read.df(sqlContext, "cars.csv", source = "com.databricks.spark.csv", inferSchema = "true")

write.df(df, "newcars.csv", "com.databricks.spark.csv", "overwrite", codec="org.apache.hadoop.io.compress.GzipCodec")
```

## Building From Source
This library is built with [SBT](http://www.scala-sbt.org/0.13/docs/Command-Line-Reference.html), which is automatically downloaded by the included shell script. To build a JAR file simply run `sbt/sbt package` from the project root. The build configuration includes support for both Scala 2.10 and 2.11.<|MERGE_RESOLUTION|>--- conflicted
+++ resolved
@@ -211,11 +211,7 @@
 
 SQLContext sqlContext = new SQLContext(sc);
 StructType customSchema = new StructType(new StructField[] {
-<<<<<<< HEAD
-    new StructField("year", DataTypes.IntegerType, true, Metadata.empty()), 
-=======
     new StructField("year", DataTypes.IntegerType, true, Metadata.empty()),
->>>>>>> b556e596
     new StructField("make", DataTypes.StringType, true, Metadata.empty()),
     new StructField("model", DataTypes.StringType, true, Metadata.empty()),
     new StructField("comment", DataTypes.StringType, true, Metadata.empty()),
