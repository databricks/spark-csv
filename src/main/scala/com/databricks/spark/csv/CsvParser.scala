--- conflicted
+++ resolved
@@ -25,20 +25,13 @@
  * A collection of static functions for working with CSV files in Spark SQL
  */
 class CsvParser {
-
   private var useHeader: Boolean = false
-<<<<<<< HEAD
   private var csvParsingOpts: CSVParsingOpts = CSVParsingOpts()
   private var lineParsingOpts: LineParsingOpts = LineParsingOpts()
   private var realNumberParsingOpts: RealNumberParsingOpts = RealNumberParsingOpts()
   private var intNumberParsingOpts: IntNumberParsingOpts = IntNumberParsingOpts()
   private var stringParsingOpts: StringParsingOpts = StringParsingOpts()
-=======
-  private var delimiter: Character = ','
-  private var quote: Character = '"'
-  private var escape: Character = null
   private var comment: Character = '#'
->>>>>>> e1c4f617
   private var schema: StructType = null
   private var parseMode: String = ParseModes.DEFAULT
   private var parserLib: String = ParserLibs.DEFAULT
@@ -146,17 +139,11 @@
     val relation: CsvRelation = CsvRelation(
       path,
       useHeader,
-<<<<<<< HEAD
       csvParsingOpts,
-=======
-      delimiter,
-      quote,
-      escape,
-      comment,
->>>>>>> e1c4f617
       parseMode,
       parserLib,
       schema,
+      comment,
       lineParsingOpts,
       realNumberParsingOpts,
       intNumberParsingOpts,
