--- conflicted
+++ resolved
@@ -17,13 +17,8 @@
 
 
 import org.apache.spark.sql.{DataFrame, SQLContext}
-<<<<<<< HEAD
-import org.apache.spark.sql.types.StructType
+import org.apache.spark.sql.types.{DataType, StructType}
 import com.databricks.spark.csv.util.{ParserLibs, ParseModes, TextFile}
-=======
-import org.apache.spark.sql.types.{DataType, StructType}
-import com.databricks.spark.csv.util.{ParserLibs, ParseModes}
->>>>>>> 8df344cf
 
 /**
  * A collection of static functions for working with CSV files in Spark SQL
@@ -39,13 +34,9 @@
   private var ignoreLeadingWhiteSpace: Boolean = false
   private var ignoreTrailingWhiteSpace: Boolean = false
   private var parserLib: String = ParserLibs.DEFAULT
-<<<<<<< HEAD
   private var charset: String = TextFile.DEFAULT_CHARSET.name()
   private var inferSchema: Boolean = false
-=======
   private var columnsTypeMap: Map[String, DataType] = Map.empty
-
->>>>>>> 8df344cf
 
   def withUseHeader(flag: Boolean): CsvParser = {
     this.useHeader = flag
@@ -92,7 +83,6 @@
     this
   }
 
-<<<<<<< HEAD
   def withCharset(charset: String): CsvParser = {
     this.charset = charset
     this
@@ -100,10 +90,11 @@
 
   def withInferSchema(inferSchema: Boolean) = {
     this.inferSchema = inferSchema
-=======
+    this
+  }
+
   def withTypedFields(columnsTypeMap: Map[String, DataType]): CsvParser = {
     this.columnsTypeMap = columnsTypeMap
->>>>>>> 8df344cf
     this
   }
 
@@ -121,12 +112,9 @@
       ignoreLeadingWhiteSpace,
       ignoreTrailingWhiteSpace,
       schema,
-<<<<<<< HEAD
       charset,
-      inferSchema)(sqlContext)
-=======
+      inferSchema,
       columnsTypeMap)(sqlContext)
->>>>>>> 8df344cf
     sqlContext.baseRelationToDataFrame(relation)
   }
 
