/*
 * Copyright 2014 Databricks
 *
 * Licensed under the Apache License, Version 2.0 (the "License");
 * you may not use this file except in compliance with the License.
 * You may obtain a copy of the License at
 *
 *     http://www.apache.org/licenses/LICENSE-2.0
 *
 * Unless required by applicable law or agreed to in writing, software
 * distributed under the License is distributed on an "AS IS" BASIS,
 * WITHOUT WARRANTIES OR CONDITIONS OF ANY KIND, either express or implied.
 * See the License for the specific language governing permissions and
 * limitations under the License.
 */
package com.databricks.spark.csv

import java.io.IOException

import scala.collection.JavaConversions._
import scala.util.control.NonFatal

import org.apache.commons.csv._
import org.apache.hadoop.fs.Path
import org.slf4j.LoggerFactory

import org.apache.spark.rdd.RDD
import org.apache.spark.sql._
import org.apache.spark.sql.sources.{PrunedScan, BaseRelation, InsertableRelation, TableScan}
import org.apache.spark.sql.types._
import com.databricks.spark.csv.readers.{BulkCsvReader, LineCsvReader}
import com.databricks.spark.csv.util._

case class CsvRelation protected[spark] (
    baseRDD: () => RDD[String],
    location: Option[String],
    useHeader: Boolean,
    delimiter: Char,
    quote: Character,
    escape: Character,
    comment: Character,
    parseMode: String,
    parserLib: String,
    ignoreLeadingWhiteSpace: Boolean,
    ignoreTrailingWhiteSpace: Boolean,
    treatEmptyValuesAsNulls: Boolean,
    userSchema: StructType = null,
    inferCsvSchema: Boolean,
    codec: String = null,
    nullValue: String = "")(@transient val sqlContext: SQLContext)
  extends BaseRelation with TableScan with PrunedScan with InsertableRelation {

  private val logger = LoggerFactory.getLogger(CsvRelation.getClass)

  // Parse mode flags
  if (!ParseModes.isValidMode(parseMode)) {
    logger.warn(s"$parseMode is not a valid parse mode. Using ${ParseModes.DEFAULT}.")
  }

  if ((ignoreLeadingWhiteSpace || ignoreLeadingWhiteSpace) && ParserLibs.isCommonsLib(parserLib)) {
    logger.warn(s"Ignore white space options may not work with Commons parserLib option")
  }

  private val failFast = ParseModes.isFailFastMode(parseMode)
  private val dropMalformed = ParseModes.isDropMalformedMode(parseMode)
  private val permissive = ParseModes.isPermissiveMode(parseMode)

  override val schema: StructType = inferSchema()

  private def tokenRdd(header: Array[String]): RDD[Array[String]] = {

    if (ParserLibs.isUnivocityLib(parserLib)) {
      univocityParseCSV(baseRDD(), header)
    } else {
      val csvFormat = defaultCsvFormat
        .withDelimiter(delimiter)
        .withQuote(quote)
        .withEscape(escape)
        .withSkipHeaderRecord(false)
        .withHeader(header: _*)
        .withCommentMarker(comment)

      // If header is set, make sure firstLine is materialized before sending to executors.
      val filterLine = if (useHeader) firstLine else null

      baseRDD().mapPartitions { iter =>
        // When using header, any input line that equals firstLine is assumed to be header
        val csvIter = if (useHeader) {
          iter.filter(_ != filterLine)
        } else {
          iter
        }
        parseCSV(csvIter, csvFormat)
      }
    }
  }

  override def buildScan(): RDD[Row] = {
    val schemaFields = schema.fields
    val rowArray = new Array[Any](schemaFields.length)
    tokenRdd(schemaFields.map(_.name)).flatMap { tokens =>

      if (dropMalformed && schemaFields.length != tokens.length) {
        logger.warn(s"Dropping malformed line: ${tokens.mkString(",")}")
        None
      } else if (failFast && schemaFields.length != tokens.length) {
        throw new RuntimeException(s"Malformed line in FAILFAST mode: ${tokens.mkString(",")}")
      } else {
        var index: Int = 0
        try {
          index = 0
          while (index < schemaFields.length) {
            val field = schemaFields(index)
            rowArray(index) = TypeCast.castTo(tokens(index), field.dataType, field.nullable,
              treatEmptyValuesAsNulls, nullValue)
            index = index + 1
          }
          Some(Row.fromSeq(rowArray))
        } catch {
          case aiob: ArrayIndexOutOfBoundsException if permissive =>
            (index until schemaFields.length).foreach(ind => rowArray(ind) = null)
            Some(Row.fromSeq(rowArray))
          case _: java.lang.NumberFormatException |
               _: IllegalArgumentException if dropMalformed =>
            logger.warn("Number format exception. " +
              s"Dropping malformed line: ${tokens.mkString(delimiter.toString)}")
            None
          case pe: java.text.ParseException if dropMalformed =>
            logger.warn("Parse exception. " +
              s"Dropping malformed line: ${tokens.mkString(delimiter.toString)}")
            None
        }
      }
    }
  }


  /**
   * This supports to eliminate unneeded columns before producing an RDD
   * containing all of its tuples as Row objects. This reads all the tokens of each line
   * and then drop unneeded tokens without casting and type-checking by mapping
   * both the indices produced by `requiredColumns` and the ones of tokens.
   */
  override def buildScan(requiredColumns: Array[String]): RDD[Row] = {
    val schemaFields = schema.fields
    val requiredFields = StructType(requiredColumns.map(schema(_))).fields
    val shouldTableScan = schemaFields.deep == requiredFields.deep
    val safeRequiredFields = if (dropMalformed) {
      // If `dropMalformed` is enabled, then it needs to parse all the values
      // so that we can decide which row is malformed.
      requiredFields ++ schemaFields.filterNot(requiredFields.contains(_))
    } else {
      requiredFields
    }
    if (shouldTableScan) {
      buildScan()
    } else {
      val safeRequiredIndices = new Array[Int](safeRequiredFields.length)
      schemaFields.zipWithIndex.filter {
        case (field, _) => safeRequiredFields.contains(field)
      }.foreach {
        case (field, index) => safeRequiredIndices(safeRequiredFields.indexOf(field)) = index
      }
      val rowArray = new Array[Any](safeRequiredIndices.length)
      val requiredSize = requiredFields.length
      tokenRdd(schemaFields.map(_.name)).flatMap { tokens =>

        if (dropMalformed && schemaFields.length != tokens.length) {
          logger.warn(s"Dropping malformed line: ${tokens.mkString(delimiter.toString)}")
          None
        } else if (failFast && schemaFields.length != tokens.length) {
          throw new RuntimeException(s"Malformed line in FAILFAST mode: " +
            s"${tokens.mkString(delimiter.toString)}")
        } else {
<<<<<<< HEAD
          val indexSafeTokens = if (permissive && schemaFields.length != tokens.length) {
            tokens ++ new Array[String](schemaFields.length - tokens.length)
=======
          val indexSafeTokens = if (permissive && schemaFields.length > tokens.size) {
            tokens ++ new Array[String](schemaFields.length - tokens.size)
          } else if (permissive && schemaFields.length < tokens.size) {
            tokens.take(schemaFields.size)
>>>>>>> 8ef7fe85
          } else {
            tokens
          }
          try {
            var index: Int = 0
            var subIndex: Int = 0
            while (subIndex < safeRequiredIndices.length) {
              index = safeRequiredIndices(subIndex)
              val field = schemaFields(index)
              rowArray(subIndex) = TypeCast.castTo(
                indexSafeTokens(index),
                field.dataType,
                field.nullable,
                treatEmptyValuesAsNulls,
                nullValue
              )
              subIndex = subIndex + 1
            }
            Some(Row.fromSeq(rowArray.take(requiredSize)))
          } catch {
            case _: java.lang.NumberFormatException |
                 _: IllegalArgumentException if dropMalformed =>
              logger.warn("Number format exception. " +
                s"Dropping malformed line: ${tokens.mkString(delimiter.toString)}")
              None
            case pe: java.text.ParseException if dropMalformed =>
              logger.warn("Parse exception. " +
                s"Dropping malformed line: ${tokens.mkString(delimiter.toString)}")
              None
          }
        }
      }
    }
  }

  private def inferSchema(): StructType = {
    if (this.userSchema != null) {
      userSchema
    } else {
      val firstRow = if (ParserLibs.isUnivocityLib(parserLib)) {
        val escapeVal = if (escape == null) '\\' else escape.charValue()
        val commentChar: Char = if (comment == null) '\0' else comment
        val quoteChar: Char = if (quote == null) '\0' else quote
        new LineCsvReader(
          fieldSep = delimiter,
          quote = quoteChar,
          escape = escapeVal,
          commentMarker = commentChar).parseLine(firstLine)
      } else {
        val csvFormat = defaultCsvFormat
          .withDelimiter(delimiter)
          .withQuote(quote)
          .withEscape(escape)
          .withSkipHeaderRecord(false)
        CSVParser.parse(firstLine, csvFormat).getRecords.head.toArray
      }
      val header = if (useHeader) {
        firstRow
      } else {
        firstRow.zipWithIndex.map { case (value, index) => s"C$index"}
      }
      if (this.inferCsvSchema) {
        InferSchema(tokenRdd(header), header, nullValue)
      } else {
        // By default fields are assumed to be StringType
        val schemaFields = header.map { fieldName =>
          StructField(fieldName.toString, StringType, nullable = true)
        }
        StructType(schemaFields)
      }
    }
  }

  /**
   * Returns the first line of the first non-empty file in path
   */
  private lazy val firstLine = {
    if (comment != null) {
      baseRDD().filter { line =>
        line.trim.nonEmpty && !line.startsWith(comment.toString)
      }.first()
    } else {
      baseRDD().filter { line =>
        line.trim.nonEmpty
      }.first()
    }
  }

  private def univocityParseCSV(
     file: RDD[String],
     header: Seq[String]): RDD[Array[String]] = {
    // If header is set, make sure firstLine is materialized before sending to executors.
    val filterLine = if (useHeader) firstLine else null
    val dataLines = if (useHeader) file.filter(_ != filterLine) else file
    val rows = dataLines.mapPartitionsWithIndex({
      case (split, iter) => {
        val escapeVal = if (escape == null) '\\' else escape.charValue()
        val commentChar: Char = if (comment == null) '\0' else comment
        val quoteChar: Char = if (quote == null) '\0' else quote

        new BulkCsvReader(iter, split,
          headers = header, fieldSep = delimiter,
          quote = quoteChar, escape = escapeVal, commentMarker = commentChar)
      }
    }, true)

    rows
  }

  private def parseCSV(
      iter: Iterator[String],
      csvFormat: CSVFormat): Iterator[Array[String]] = {
    iter.flatMap { line =>
      try {
        val records = CSVParser.parse(line, csvFormat).getRecords
        if (records.isEmpty) {
          logger.warn(s"Ignoring empty line: $line")
          None
        } else {
          Some(records.head.toArray)
        }
      } catch {
        case NonFatal(e) if !failFast =>
          logger.error(s"Exception while parsing line: $line. ", e)
          None
      }
    }
  }

  // The function below was borrowed from JSONRelation
  override def insert(data: DataFrame, overwrite: Boolean): Unit = {

    val filesystemPath = location match {
      case Some(p) => new Path(p)
      case None =>
        throw new IOException(s"Cannot INSERT into table with no path defined")
    }

    val fs = filesystemPath.getFileSystem(sqlContext.sparkContext.hadoopConfiguration)

    if (overwrite) {
      try {
        fs.delete(filesystemPath, true)
      } catch {
        case e: IOException =>
          throw new IOException(
            s"Unable to clear output directory ${filesystemPath.toString} prior"
              + s" to INSERT OVERWRITE a CSV table:\n${e.toString}")
      }
      // Write the data. We assume that schema isn't changed, and we won't update it.

      val codecClass = CompressionCodecs.getCodecClass(codec)
      data.saveAsCsvFile(filesystemPath.toString, Map("delimiter" -> delimiter.toString),
        codecClass)
    } else {
      sys.error("CSV tables only support INSERT OVERWRITE for now.")
    }
  }
}<|MERGE_RESOLUTION|>--- conflicted
+++ resolved
@@ -172,15 +172,10 @@
           throw new RuntimeException(s"Malformed line in FAILFAST mode: " +
             s"${tokens.mkString(delimiter.toString)}")
         } else {
-<<<<<<< HEAD
-          val indexSafeTokens = if (permissive && schemaFields.length != tokens.length) {
+          val indexSafeTokens = if (permissive && schemaFields.length > tokens.length) {
             tokens ++ new Array[String](schemaFields.length - tokens.length)
-=======
-          val indexSafeTokens = if (permissive && schemaFields.length > tokens.size) {
-            tokens ++ new Array[String](schemaFields.length - tokens.size)
-          } else if (permissive && schemaFields.length < tokens.size) {
-            tokens.take(schemaFields.size)
->>>>>>> 8ef7fe85
+          } else if (permissive && schemaFields.length < tokens.length) {
+            tokens.take(schemaFields.length)
           } else {
             tokens
           }
