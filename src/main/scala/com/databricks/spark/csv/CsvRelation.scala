--- conflicted
+++ resolved
@@ -100,12 +100,8 @@
     }
   }
 
-<<<<<<< HEAD
-  override def buildScan(): RDD[Row] = {
-=======
   override def buildScan: RDD[Row] = {
     val simpleDateFormatter = dateFormatter
->>>>>>> cbc72fe8
     val schemaFields = schema.fields
     val rowArray = new Array[Any](schemaFields.length)
     tokenRdd(schemaFields.map(_.name)).flatMap { tokens =>
@@ -163,6 +159,7 @@
     } else {
       requiredFields
     }
+    val rowArray = new Array[Any](safeRequiredFields.length)
     if (shouldTableScan) {
       buildScan()
     } else {
@@ -172,7 +169,6 @@
       }.foreach {
         case (field, index) => safeRequiredIndices(safeRequiredFields.indexOf(field)) = index
       }
-      val rowArray = new Array[Any](safeRequiredIndices.length)
       val requiredSize = requiredFields.length
       tokenRdd(schemaFields.map(_.name)).flatMap { tokens =>
 
