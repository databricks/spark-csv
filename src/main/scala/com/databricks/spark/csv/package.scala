/*
 * Copyright 2014 Databricks
 *
 * Licensed under the Apache License, Version 2.0 (the "License");
 * you may not use this file except in compliance with the License.
 * You may obtain a copy of the License at
 *
 *     http://www.apache.org/licenses/LICENSE-2.0
 *
 * Unless required by applicable law or agreed to in writing, software
 * distributed under the License is distributed on an "AS IS" BASIS,
 * WITHOUT WARRANTIES OR CONDITIONS OF ANY KIND, either express or implied.
 * See the License for the specific language governing permissions and
 * limitations under the License.
 */
package com.databricks.spark

import org.apache.commons.csv.CSVFormat
import org.apache.hadoop.io.compress.CompressionCodec

import org.apache.spark.sql.{DataFrame, SQLContext}

package object csv {

  /**
   * Adds a method, `csvFile`, to SQLContext that allows reading CSV data.
   */
  implicit class CsvContext(sqlContext: SQLContext) {
    def csvFile(filePath: String,
                useHeader: Boolean = true,
                delimiter: Char = ',',
                quote: Char = '"',
<<<<<<< HEAD
                escape: Char = '\\',
                mode: String = "PERMISSIVE",
                parserLib: String = "COMMONS",
                ignoreLeadingWhiteSpace: Boolean = false,
                ignoreTrailingWhiteSpace: Boolean = false) = {
=======
                escape: Character = null,
                mode: String = "PERMISSIVE") = {
>>>>>>> b4c5fc72
      val csvRelation = CsvRelation(
        location = filePath,
        useHeader = useHeader,
        delimiter = delimiter,
        quote = quote,
        escape = escape,
        parseMode = mode,
        parserLib = parserLib,
        ignoreLeadingWhiteSpace = ignoreLeadingWhiteSpace,
        ignoreTrailingWhiteSpace = ignoreTrailingWhiteSpace)(sqlContext)
      sqlContext.baseRelationToDataFrame(csvRelation)
    }

    def tsvFile(filePath: String,
                useHeader: Boolean = true,
                parserLib: String = "COMMONS",
                ignoreLeadingWhiteSpace: Boolean = false,
                ignoreTrailingWhiteSpace: Boolean = false) = {
      val csvRelation = CsvRelation(
        location = filePath,
        useHeader = useHeader,
        delimiter = '\t',
        quote = '"',
<<<<<<< HEAD
        escape = '\\',
        parseMode = "PERMISSIVE",
        parserLib = parserLib,
        ignoreLeadingWhiteSpace = ignoreLeadingWhiteSpace,
        ignoreTrailingWhiteSpace = ignoreTrailingWhiteSpace)(sqlContext)
=======
        escape = null,
        parseMode = "PERMISSIVE")(sqlContext)
>>>>>>> b4c5fc72
      sqlContext.baseRelationToDataFrame(csvRelation)
    }
  }
  
  implicit class CsvSchemaRDD(dataFrame: DataFrame) {

    /**
     * Saves DataFrame as csv files. By default uses ',' as delimiter, and includes header line.
     */
    def saveAsCsvFile(path: String, parameters: Map[String, String] = Map(),
                      compressionCodec: Class[_ <: CompressionCodec] = null): Unit = {
      // TODO(hossein): For nested types, we may want to perform special work
      val delimiter = parameters.getOrElse("delimiter", ",")
      val delimiterChar = if (delimiter.length == 1) {
        delimiter.charAt(0)
      } else {
        throw new Exception("Delimiter cannot be more than one character.")
      }

      val escape = parameters.getOrElse("escape", null)
      val escapeChar: Character = if (escape == null) {
        null
      } else if (escape.length == 1) {
        escape.charAt(0)
      } else {
        throw new Exception("Escape character cannot be more than one character.")
      }

      val quoteChar = parameters.get("quote") match {
        case Some(s) => {
          if (s.length == 1) {
            Some(s.charAt(0))
          } else {
            throw new Exception("Quotation cannot be more than one character.")
          }
        }
        case None => None
      }

      val csvFormatBase = CSVFormat.DEFAULT
        .withDelimiter(delimiterChar)
        .withEscape(escapeChar)
        .withSkipHeaderRecord(false)
        .withNullString("null")

      val csvFormat = quoteChar match {
        case Some(c) => csvFormatBase.withQuote(c)
        case _ => csvFormatBase
      }

      val generateHeader = parameters.getOrElse("header", "false").toBoolean
      val header = if (generateHeader) {
        csvFormat.format(dataFrame.columns.map(_.asInstanceOf[AnyRef]):_*)
      } else {
        "" // There is no need to generate header in this case
      }
<<<<<<< HEAD
      val strRDD = dataFrame.rdd.mapPartitionsWithIndex { case (index, iter) =>
        val csvFormatBase = CSVFormat.DEFAULT
          .withDelimiter(delimiterChar)
          .withEscape(escapeChar)
          .withSkipHeaderRecord(false)
          .withNullString("null")

        val csvFormat = quoteChar match {
          case Some(c) => csvFormatBase.withQuote(c)
          case _ => csvFormatBase
        }

=======
      val strRDD = dataFrame.rdd.mapPartitions { iter =>
        // When the iterator is empty but the header is set to true, the header should be rendered
>>>>>>> b4c5fc72
        new Iterator[String] {
          var firstRow: Boolean = generateHeader

          override def hasNext = iter.hasNext || firstRow

          override def next: String = {
<<<<<<< HEAD
            val row = csvFormat.format(iter.next.toSeq.map(_.asInstanceOf[AnyRef]): _*)
            if (firstRow) {
              firstRow = false
              header + "\n" + row
=======
            if(!iter.isEmpty) {
              val row = csvFormat.format(iter.next.toSeq.map(_.asInstanceOf[AnyRef]):_*)
              if (firstRow) {
                firstRow = false
                header + csvFormat.getRecordSeparator() + row
              } else {
                row
              }
>>>>>>> b4c5fc72
            } else {
              firstRow = false
              header 
            }
          }
        }
      }
      compressionCodec match {
        case null => strRDD.saveAsTextFile(path)
        case codec => strRDD.saveAsTextFile(path, codec)
      }
    }
  }
}<|MERGE_RESOLUTION|>--- conflicted
+++ resolved
@@ -30,16 +30,11 @@
                 useHeader: Boolean = true,
                 delimiter: Char = ',',
                 quote: Char = '"',
-<<<<<<< HEAD
-                escape: Char = '\\',
+                escape: Character = null,
                 mode: String = "PERMISSIVE",
                 parserLib: String = "COMMONS",
                 ignoreLeadingWhiteSpace: Boolean = false,
                 ignoreTrailingWhiteSpace: Boolean = false) = {
-=======
-                escape: Character = null,
-                mode: String = "PERMISSIVE") = {
->>>>>>> b4c5fc72
       val csvRelation = CsvRelation(
         location = filePath,
         useHeader = useHeader,
@@ -63,16 +58,11 @@
         useHeader = useHeader,
         delimiter = '\t',
         quote = '"',
-<<<<<<< HEAD
         escape = '\\',
         parseMode = "PERMISSIVE",
         parserLib = parserLib,
         ignoreLeadingWhiteSpace = ignoreLeadingWhiteSpace,
         ignoreTrailingWhiteSpace = ignoreTrailingWhiteSpace)(sqlContext)
-=======
-        escape = null,
-        parseMode = "PERMISSIVE")(sqlContext)
->>>>>>> b4c5fc72
       sqlContext.baseRelationToDataFrame(csvRelation)
     }
   }
@@ -129,7 +119,7 @@
       } else {
         "" // There is no need to generate header in this case
       }
-<<<<<<< HEAD
+
       val strRDD = dataFrame.rdd.mapPartitionsWithIndex { case (index, iter) =>
         val csvFormatBase = CSVFormat.DEFAULT
           .withDelimiter(delimiterChar)
@@ -142,22 +132,12 @@
           case _ => csvFormatBase
         }
 
-=======
-      val strRDD = dataFrame.rdd.mapPartitions { iter =>
-        // When the iterator is empty but the header is set to true, the header should be rendered
->>>>>>> b4c5fc72
         new Iterator[String] {
           var firstRow: Boolean = generateHeader
 
           override def hasNext = iter.hasNext || firstRow
 
           override def next: String = {
-<<<<<<< HEAD
-            val row = csvFormat.format(iter.next.toSeq.map(_.asInstanceOf[AnyRef]): _*)
-            if (firstRow) {
-              firstRow = false
-              header + "\n" + row
-=======
             if(!iter.isEmpty) {
               val row = csvFormat.format(iter.next.toSeq.map(_.asInstanceOf[AnyRef]):_*)
               if (firstRow) {
@@ -166,7 +146,6 @@
               } else {
                 row
               }
->>>>>>> b4c5fc72
             } else {
               firstRow = false
               header 
