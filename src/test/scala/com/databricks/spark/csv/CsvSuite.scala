/*
 * Copyright 2014 Databricks
 *
 * Licensed under the Apache License, Version 2.0 (the "License");
 * you may not use this file except in compliance with the License.
 * You may obtain a copy of the License at
 *
 *     http://www.apache.org/licenses/LICENSE-2.0
 *
 * Unless required by applicable law or agreed to in writing, software
 * distributed under the License is distributed on an "AS IS" BASIS,
 * WITHOUT WARRANTIES OR CONDITIONS OF ANY KIND, either express or implied.
 * See the License for the specific language governing permissions and
 * limitations under the License.
 */
package com.databricks.spark.csv

import java.io.File
import java.nio.charset.UnsupportedCharsetException

import org.apache.hadoop.io.compress.GzipCodec
import org.apache.spark.sql.test._
import org.apache.spark.SparkException
import org.apache.spark.sql.types._
import org.scalatest.FunSuite

/* Implicits */
import TestSQLContext._

class CsvSuite extends FunSuite {
  val carsFile = "src/test/resources/cars.csv"
<<<<<<< HEAD
  val carsFile8859 = "src/test/resources/cars_iso-8859-1.csv"
=======
  val carsTypedColumnsFile = "src/test/resources/cars-typed.csv"
  val carsTypedColumnsFailFile = "src/test/resources/cars-typed-fail.csv"
>>>>>>> 8df344cf
  val carsTsvFile = "src/test/resources/cars.tsv"
  val carsAltFile = "src/test/resources/cars-alternative.csv"
  val nullNumbersFile = "src/test/resources/null-numbers.csv"
  val emptyFile = "src/test/resources/empty.csv"
  val escapeFile = "src/test/resources/escape.csv"
  val tempEmptyDir = "target/test/empty/"

  val numCars = 3

  test("DSL test") {
    val results = TestSQLContext
      .csvFile(carsFile)
      .select("year")
      .collect()

    assert(results.size === numCars)
  }

  test("DSL test for iso-8859-1 encoded file") {
    val dataFrame = new CsvParser()
      .withUseHeader(true)
      .withCharset("iso-8859-1")
      .withDelimiter('þ')
      .csvFile(TestSQLContext, carsFile8859)

    assert(dataFrame.select("year").collect().size === numCars)

    val results = dataFrame.select("comment", "year").where(dataFrame("year") === "1997")
    assert(results.first.getString(0) === "Go get one now they are þoing fast")
  }

  test("DSL test for bad charset name") {
    val parser = new CsvParser()
      .withUseHeader(true)
      .withCharset("1-9588-osi")

    val exception = intercept[UnsupportedCharsetException] {
      parser.csvFile(TestSQLContext, carsFile)
        .select("year")
        .collect()
    }

    assert(exception.getMessage.contains("1-9588-osi"))
  }

  test("DDL test") {
    sql(
      s"""
        |CREATE TEMPORARY TABLE carsTable
        |USING com.databricks.spark.csv
        |OPTIONS (path "$carsFile", header "true")
      """.stripMargin.replaceAll("\n", " "))

    assert(sql("SELECT year FROM carsTable").collect().size === numCars)
  }

  test("DDL test with tab separated file") {
    sql(
      s"""
         |CREATE TEMPORARY TABLE carsTable
         |USING com.databricks.spark.csv
         |OPTIONS (path "$carsTsvFile", header "true", delimiter "\t")
      """.stripMargin.replaceAll("\n", " "))

    assert(sql("SELECT year FROM carsTable").collect().size === numCars)
  }

  test("DDL test parsing decimal type") {
    sql(
      s"""
         |CREATE TEMPORARY TABLE carsTable
         |(yearMade double, makeName string, modelName string, priceTag decimal,
         | comments string, grp string)
         |USING com.databricks.spark.csv
         |OPTIONS (path "$carsTsvFile", header "true", delimiter "\t")
      """.stripMargin.replaceAll("\n", " "))

    assert(sql("SELECT yearMade FROM carsTable").collect().size === numCars)
    assert(sql("SELECT makeName FROM carsTable where priceTag > 60000").collect().size === 1)
  }


  test("DSL test for DROPMALFORMED parsing mode") {
    val results = new CsvParser()
      .withParseMode("DROPMALFORMED")
      .withUseHeader(true)
      .csvFile(TestSQLContext, carsFile)
      .select("year")
      .collect()

    assert(results.size === numCars - 1)
  }

  test("DSL test for FAILFAST parsing mode") {
    val parser = new CsvParser()
      .withParseMode("FAILFAST")
      .withUseHeader(true)

    val exception = intercept[SparkException]{
      parser.csvFile(TestSQLContext, carsFile)
        .select("year")
        .collect()
    }

    assert(exception.getMessage.contains("Malformed line in FAILFAST mode"))
  }


  test("DSL test with alternative delimiter and quote") {
    val results = new CsvParser()
      .withDelimiter('|')
      .withQuoteChar('\'')
      .withUseHeader(true)
      .csvFile(TestSQLContext, carsAltFile)
      .select("year")
      .collect()

    assert(results.size === numCars)
  }

  test("DSL test with alternative delimiter and quote using sparkContext.csvFile") {
    val results =
      TestSQLContext.csvFile(carsAltFile, useHeader = true, delimiter = '|', quote = '\'')
      .select("year")
      .collect()

    assert(results.size === numCars)
  }

  test("DSL test typed columns using sparkContext.csvFile") {
    val typedColumnsMap = Map("price" -> DoubleType, "new" -> BooleanType)

    val expectedColumnNamesAndTheirTypes =
      Array("year" -> StringType.toString,
        "make" -> StringType.toString,
        "model" -> StringType.toString,
        "comment" -> StringType.toString,
        "price" -> DoubleType.toString,
        "new" -> BooleanType.toString,
        "blank" -> StringType.toString)

    val results = TestSQLContext.csvFile(carsTypedColumnsFile, columnsTypeMap = typedColumnsMap)
    assume(results.dtypes containsSlice expectedColumnNamesAndTheirTypes)
  }

  test("DSL test typed values using sparkContext.csvFile") {
    val typedColumnsMap = Map("price" -> DoubleType, "new" -> BooleanType)

    val results = TestSQLContext.csvFile(carsTypedColumnsFile, columnsTypeMap = typedColumnsMap)
    assert(results.collect().map(_.getDouble(4)) === Seq(90000.00d, 23000d, 40000.6767d))
    assert(results.collect().map(_.getBoolean(5)) === Seq(false, true, false))
  }

  test("Expect parsing error with wrong type for FailFast mode using sparkContext.csvFile") {
    val typedColumnsMap = Map("price" -> DoubleType, "new" -> BooleanType)

    intercept[SparkException] {
      TestSQLContext.csvFile(carsTypedColumnsFailFile, columnsTypeMap = typedColumnsMap, mode = "FAILFAST").collect()
    }
  }

  test("Expect parsing error with wrong delimiter setting using sparkContext.csvFile") {
    intercept[ org.apache.spark.sql.AnalysisException] {
      TestSQLContext.csvFile(carsAltFile, useHeader = true, delimiter = ',', quote = '\'')
        .select("year")
        .collect()
    }
  }

  test("Expect wrong parsing results with wrong quote setting using sparkContext.csvFile") {
    val results =
      TestSQLContext.csvFile(carsAltFile, useHeader = true, delimiter = '|', quote = '"')
      .select("year")
      .collect()

    assert(results.slice(0, numCars).toSeq.map(_(0).asInstanceOf[String]) ==
      Seq("'2012'", "1997", "2015"))
  }

  test("DDL test with alternative delimiter and quote") {
    sql(
      s"""
         |CREATE TEMPORARY TABLE carsTable
         |USING com.databricks.spark.csv
         |OPTIONS (path "$carsAltFile", header "true", quote "'", delimiter "|")
      """.stripMargin.replaceAll("\n", " "))

    assert(sql("SELECT year FROM carsTable").collect().size === numCars)
  }

  test("DDL test with charset") {
    sql(
      s"""
         |CREATE TEMPORARY TABLE carsTable
         |USING com.databricks.spark.csv
         |OPTIONS (path "$carsFile8859", header "true", delimiter "þ", charset "iso-8859-1")
      """.stripMargin.replaceAll("\n", " "))

    assert(sql("SELECT year FROM carsTable").collect().size === numCars)
  }

  test("DSL test with empty file and known schema") {
    val results = new CsvParser()
      .withSchema(StructType(List(StructField("column", StringType, false)))).withUseHeader(false)
      .csvFile(TestSQLContext, emptyFile)
      .count()

    assert(results === 0)
  }

  test("DDL test with empty file") {
    sql(s"""
           |CREATE TEMPORARY TABLE carsTable
           |(yearMade double, makeName string, modelName string, comments string, grp string)
           |USING com.databricks.spark.csv
           |OPTIONS (path "$emptyFile", header "false")
      """.stripMargin.replaceAll("\n", " "))

    assert(sql("SELECT count(*) FROM carsTable").collect().head(0) === 0)
  }

  test("DDL test with schema") {
    sql(s"""
        |CREATE TEMPORARY TABLE carsTable
        |(yearMade double, makeName string, modelName string, comments string, grp string)
        |USING com.databricks.spark.csv
        |OPTIONS (path "$carsFile", header "true")
      """.stripMargin.replaceAll("\n", " "))

    assert(sql("SELECT makeName FROM carsTable").collect().size === numCars)
    assert(sql("SELECT avg(yearMade) FROM carsTable where grp = '' group by grp")
      .collect().head(0) === 2004.5)
  }

  test("DSL column names test") {
    val cars = new CsvParser()
      .withUseHeader(false)
      .csvFile(TestSQLContext, carsFile)
    assert(cars.schema.fields(0).name == "C0")
    assert(cars.schema.fields(2).name == "C2")
  }

  test("SQL test insert overwrite") {
    // Create a temp directory for table that will be overwritten
    TestUtils.deleteRecursively(new File(tempEmptyDir))
    new File(tempEmptyDir).mkdirs()
    sql(
      s"""
        |CREATE TEMPORARY TABLE carsTableIO
        |USING com.databricks.spark.csv
        |OPTIONS (path "$carsFile", header "true")
      """.stripMargin.replaceAll("\n", " "))
    sql(s"""
        |CREATE TEMPORARY TABLE carsTableEmpty
        |(yearMade double, makeName string, modelName string, comments string, grp string)
        |USING com.databricks.spark.csv
        |OPTIONS (path "$tempEmptyDir", header "false")
      """.stripMargin.replaceAll("\n", " "))

    assert(sql("SELECT * FROM carsTableIO").collect().size === numCars)
    assert(sql("SELECT * FROM carsTableEmpty").collect().isEmpty)

    sql(
      s"""
        |INSERT OVERWRITE TABLE carsTableEmpty
        |SELECT * FROM carsTableIO
      """.stripMargin.replaceAll("\n", " "))
    assert(sql("SELECT * FROM carsTableEmpty").collect().size == numCars)
  }

  test("DSL save") {
    // Create temp directory
    TestUtils.deleteRecursively(new File(tempEmptyDir))
    new File(tempEmptyDir).mkdirs()
    val copyFilePath = tempEmptyDir + "cars-copy.csv"

    val cars = TestSQLContext.csvFile(carsFile)
    cars.saveAsCsvFile(copyFilePath, Map("header" -> "true"))

    val carsCopy = TestSQLContext.csvFile(copyFilePath + "/")

    assert(carsCopy.count == cars.count)
    assert(carsCopy.collect.map(_.toString).toSet == cars.collect.map(_.toString).toSet)
  }

  test("DSL save with a compression codec") {
    // Create temp directory
    TestUtils.deleteRecursively(new File(tempEmptyDir))
    new File(tempEmptyDir).mkdirs()
    val copyFilePath = tempEmptyDir + "cars-copy.csv"

    val cars = TestSQLContext.csvFile(carsFile)
    cars.saveAsCsvFile(copyFilePath, Map("header" -> "true"), classOf[GzipCodec])

    val carsCopy = TestSQLContext.csvFile(copyFilePath + "/")

    assert(carsCopy.count == cars.count)
    assert(carsCopy.collect.map(_.toString).toSet == cars.collect.map(_.toString).toSet)
  }

  test("DSL save with quoting") {
    // Create temp directory
    TestUtils.deleteRecursively(new File(tempEmptyDir))
    new File(tempEmptyDir).mkdirs()
    val copyFilePath = tempEmptyDir + "cars-copy.csv"

    val cars = TestSQLContext.csvFile(carsFile)
    cars.saveAsCsvFile(copyFilePath, Map("header" -> "true", "quote" -> "\""))

    val carsCopy = TestSQLContext.csvFile(copyFilePath + "/")

    assert(carsCopy.count == cars.count)
    assert(carsCopy.collect.map(_.toString).toSet == cars.collect.map(_.toString).toSet)
  }

  test("DSL save with alternate quoting") {
    // Create temp directory
    TestUtils.deleteRecursively(new File(tempEmptyDir))
    new File(tempEmptyDir).mkdirs()
    val copyFilePath = tempEmptyDir + "cars-copy.csv"

    val cars = TestSQLContext.csvFile(carsFile)
    cars.saveAsCsvFile(copyFilePath, Map("header" -> "true", "quote" -> "!"))

    val carsCopy = TestSQLContext.csvFile(copyFilePath + "/", quote = '!')

    assert(carsCopy.count == cars.count)
    assert(carsCopy.collect.map(_.toString).toSet == cars.collect.map(_.toString).toSet)
  }
  
  test("DSL save with quoting, escaped quote") {
    // Create temp directory
    TestUtils.deleteRecursively(new File(tempEmptyDir))
    new File(tempEmptyDir).mkdirs()
    val copyFilePath = tempEmptyDir + "escape-copy.csv"

    val escape = TestSQLContext.csvFile(escapeFile, escape='|', quote='"')
    escape.saveAsCsvFile(copyFilePath, Map("header" -> "true", "quote" -> "\""))

    val escapeCopy = TestSQLContext.csvFile(copyFilePath + "/")

    assert(escapeCopy.count == escape.count)
    assert(escapeCopy.collect.map(_.toString).toSet == escape.collect.map(_.toString).toSet)
    assert(escapeCopy.head().getString(0) == "\"thing")
  }


  test("DSL test schema inferred correctly") {

    val results = new CsvParser()
      .withInferSchema(true)
      .withUseHeader(true)
      .csvFile(TestSQLContext, carsFile)

    assert(results.schema == StructType(List(
      StructField("year",IntegerType,true),
      StructField("make",StringType,true),
      StructField("model",StringType,true),
      StructField("comment",StringType,true),
      StructField("blank",StringType,true))
    ))

    assert(results.collect().size === numCars)

  }

  test("DSL test inferred schema passed through") {

    val dataFrame = TestSQLContext
      .csvFile(carsFile, inferSchema = true)

    val results = dataFrame
      .select("comment", "year")
      .where(dataFrame("year") === 2012)

    assert(results.first.getString(0) === "No comment")
    assert(results.first.getInt(1) === 2012)

  }

  test("DDL test with inferred schema") {

    sql(
      s"""
         |CREATE TEMPORARY TABLE carsTable
         |USING com.databricks.spark.csv
         |OPTIONS (path "$carsFile", header "true", inferSchema "true")
      """.stripMargin.replaceAll("\n", " "))

    val results = sql("select year from carsTable where make = 'Ford'")

    assert(results.first().getInt(0) === 1997)

  }

  test("DSL test nullable fields"){

    val results = new CsvParser()
      .withSchema(StructType(List(StructField("name", StringType, false), StructField("age", IntegerType, true))))
      .withUseHeader(true)
      .csvFile(TestSQLContext, nullNumbersFile)
      .collect()

    assert(results.head.toSeq == Seq("alice", 35))
    assert(results(1).toSeq == Seq("bob", null))
    assert(results(2).toSeq == Seq("", 24))

  }
}<|MERGE_RESOLUTION|>--- conflicted
+++ resolved
@@ -29,12 +29,9 @@
 
 class CsvSuite extends FunSuite {
   val carsFile = "src/test/resources/cars.csv"
-<<<<<<< HEAD
   val carsFile8859 = "src/test/resources/cars_iso-8859-1.csv"
-=======
   val carsTypedColumnsFile = "src/test/resources/cars-typed.csv"
   val carsTypedColumnsFailFile = "src/test/resources/cars-typed-fail.csv"
->>>>>>> 8df344cf
   val carsTsvFile = "src/test/resources/cars.tsv"
   val carsAltFile = "src/test/resources/cars-alternative.csv"
   val nullNumbersFile = "src/test/resources/null-numbers.csv"
